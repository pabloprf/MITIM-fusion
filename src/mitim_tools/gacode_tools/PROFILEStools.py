--- conflicted
+++ resolved
@@ -1026,13 +1026,8 @@
         # calculate beta_poloidal and beta_toroidal using volume averaged values
         # mu0 = 4pi x 10^-7, also need to convert MPa to Pa
 
-<<<<<<< HEAD
-        betap = (2 * 4 * np.pi * 1e-7)*self.derived["ptot_manual_vol"]*1e6/self.derived["bp2_vol_avg"]
-        betat = (2 * 4 * np.pi * 1e-7)*self.derived["ptot_manual_vol"]*1e6/self.derived["bt2_vol_avg"]
-=======
         betap = 2*mu_0*self.derived["ptot_manual_vol"]* 1e6/self.derived["bp2_vol_avg"]
         betat = 2*mu_0*self.derived["ptot_manual_vol"]* 1e6/self.derived["bt2_vol_avg"]
->>>>>>> d65bca25
 
         self.derived["Beta"] = 1/(1/betap+1/betat)
 
@@ -1043,13 +1038,8 @@
                 / (self.derived["a"] * self.derived["B0"])
             )
             * 100.0
-<<<<<<< HEAD
-        ) # expressed as percent
+        )
         # ---
-=======
-        )
-        # ---------------------------------------------------------------------------------------------------
->>>>>>> d65bca25
 
         nG = PLASMAtools.Greenwald_density(
             np.abs(float(self.profiles["current(MA)"][-1])),
