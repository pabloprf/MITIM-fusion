import os
import copy
import numpy as np
import matplotlib.pyplot as plt
from scipy.optimize import curve_fit
from mitim_tools.gacode_tools import PROFILEStools
from mitim_tools.misc_tools import IOtools, GRAPHICStools
from mitim_tools.surrogate_tools import NNtools
from mitim_tools.popcon_tools import FunctionalForms
from mitim_tools.misc_tools.IOtools import printMsg as print
from mitim_modules.maestro.utils.MAESTRObeat import beat
from IPython import embed

class eped_beat(beat):

    def __init__(self, maestro_instance, folder_name = None):
        super().__init__(maestro_instance, beat_name = 'eped', folder_name = folder_name)

    def prepare(self, nn_location = None, norm_location = None, neped_20 = None, BetaN = None, Tesep_keV = None, nesep_20 = None, **kwargs):
        ''' 
        EPED beat may receive the following parameters: neped_20, BetaN, Tesep_keV, nesep_20.
        If they are not provided, they will be taken from the profiles_current.
        '''

        self.nn = NNtools.eped_nn(type='tf')
        nn_location = IOtools.expandPath(nn_location)
        norm_location = IOtools.expandPath(norm_location)

        self.nn.load(nn_location, norm=norm_location)

        # Parameters to run EPED with instead of those from the profiles
        self.neped_20 = neped_20
        self.BetaN = BetaN
        self.Tesep_keV = Tesep_keV
        self.nesep_20 = nesep_20 

        self._inform()

    def run(self, **kwargs):

        os.system(f'cp {self.initialize.folder}/input.gacode {self.folder}/input.gacode')

        # -------------------------------------------------------
        # Run the NN
        # -------------------------------------------------------

        eped_results = self._run(loopBetaN = 20)

        # -------------------------------------------------------
        # Save stuff
        # -------------------------------------------------------

        np.save(f'{self.folder_output}/eped_results.npy', eped_results)

        self.rhotop = eped_results['rhotop']

    def _run(self, loopBetaN = 1):

        # -------------------------------------------------------
        # Grab inputs from profiles_current
        # -------------------------------------------------------

        Ip = self.profiles_current.profiles['current(MA)'][0]
        Bt = self.profiles_current.profiles['bcentr(T)'][0]
        R = self.profiles_current.profiles['rcentr(m)'][0]
        a = self.profiles_current.derived['a']
        zeff = self.profiles_current.derived['Zeff_vol'] #TODO: Use pedestal Zeff

        '''
        -----------------------------------------------------------
        Grab inputs from profiles_current if not available
        -----------------------------------------------------------
            - kappa and delta can be provided via inform() from a previous geqdsk! which is a better near separatrix descriptor
            - beta_N and ne_top can be provided as input to prepare(), recommended in first EPED beat
            - tesep and nesep can be provided as input to prepare(), recommended in first EPED beat to define the profiles "forever"
        '''

        # Check if neped_20 is already defined by the prepare() method (e.g. in first beat) or via inform() (e.g. from a previous EPED beat)
        if self.neped_20 is None:
            # If not, using simply the density at rho = 0.95
            self.neped_20 = np.interp(0.95,self.profiles_current.profiles['rho(-)'],self.profiles_current.profiles['ne(10^19/m^3)'])*1E-1

        neped_20 = self.neped_20

        kappa995 = self.profiles_current.derived['kappa995']
        delta995 = self.profiles_current.derived['delta995']
        BetaN = self.profiles_current.derived['BetaN']
        Tesep_keV = self.profiles_current.profiles['te(keV)'][-1]
        nesep_20 = self.profiles_current.profiles['ne(10^19/m^3)'][-1]*0.1
        
        if 'kappa995' in self.__dict__ and self.kappa995 is not None:     kappa995 = self.kappa995
        if 'delta995' in self.__dict__ and self.delta995 is not None:     delta995 = self.delta995
        if "BetaN" in self.__dict__ and self.BetaN is not None:           BetaN = self.BetaN
        if "Tesep_keV" in self.__dict__ and self.Tesep_keV is not None:   Tesep_keV = self.Tesep_keV
        if "nesep_20" in self.__dict__ and self.nesep_20 is not None:     nesep_20 = self.nesep_20

        nesep_ratio = nesep_20 / neped_20

        print('\n\t- Running EPED with:')
        print(f'\t\t- Ip: {Ip:.2f} MA')
        print(f'\t\t- Bt: {Bt:.2f} T')
        print(f'\t\t- R: {R:.2f} m')
        print(f'\t\t- a: {a:.2f} m')
        print(f'\t\t- kappa995: {kappa995:.3f}')
        print(f'\t\t- delta995: {delta995:.3f}')
        print(f'\t\t- neped: {neped_20*10:.2f} 10^19 m^-3')
        print(f'\t\t- zeff: {zeff:.2f}')
        print(f'\t\t- tesep: {Tesep_keV*1E3:.1f} eV')
        print(f'\t\t- nesep_ratio: {nesep_ratio:.2f}')

        # -------------------------------------------------------
        # Run NN
        # -------------------------------------------------------

<<<<<<< HEAD
        # psi_pol to rhoN
        rhotop = np.interp(1-wtop_psipol,self.profiles_current.derived['psi_pol_n'],self.profiles_current.profiles['rho(-)'])
        rhoped = np.interp(1-2*wtop_psipol/3,self.profiles_current.derived['psi_pol_n'],self.profiles_current.profiles['rho(-)'])

        # Find ne at the top
        # basically, we are finding Ytop such that the functional form goes through the Yped and Ysep
        # this technically doesn't need to be done after the first time EPED is run, but I'm doing it now for completeness
        pedestal_profile = lambda x, Y: FunctionalForms.pedestal_tanh(Y, 
                                                        nesep_20, 
                                                        1-rhotop, 
                                                        x=x
                                                        )[1]

        n0, _ = curve_fit(pedestal_profile, [rhoped], [neped_20])
        netop_20 = n0[0]
=======
        BetaNs, ptop_kPas, wtop_psipols  = [], [], []
        for i in range(loopBetaN):
            print(f'\t\t- BetaN: {BetaN:.2f}')

            ptop_kPa, wtop_psipol = self.nn(Ip, Bt, R, a, kappa995, delta995, neped_20*10, BetaN, zeff, tesep=Tesep_keV* 1E3,nesep_ratio=nesep_ratio)

            BetaNs.append(BetaN)
            ptop_kPas.append(ptop_kPa)
            wtop_psipols.append(wtop_psipol)

            # -------------------------------------------------------
            # Produce relevant quantities
            # -------------------------------------------------------

            # psi_pol to rhoN
            rhotop = np.interp(1-wtop_psipol,self.profiles_current.derived['psi_pol_n'],self.profiles_current.profiles['rho(-)'])
            #rhoped = np.interp(1-2*wtop_psipol/3,self.profiles_current.derived['psi_pol_n'],self.profiles_current.profiles['rho(-)'])

            # Find ne at the top
            netop_20 = 1.08 * self.neped_20 #TODO: Find this factor from the actual EPED parameterization of this specific simulation

            # Find factor to account that it's not a pure plasma
            n = self.profiles_current.derived['ni_thrAll']/self.profiles_current.profiles['ne(10^19/m^3)']
            factor = 1 + np.interp(rhotop, self.profiles_current.profiles['rho(-)'], n )

            # Temperature from pressure, assuming Te=Ti
            Ttop_keV = (ptop_kPa*1E3) / (1.602176634E-19 * factor * netop_20 * 1e20) * 1E-3 #TODO: Relax this assumption and allow TiTe_ratio as input

            # -------------------------------------------------------
            # Put into profiles #TODO: This should be looped with the NN evaluation to find the self-consisent betaN with the current profiles
            # -------------------------------------------------------

            self.profiles_output = copy.deepcopy(self.profiles_current)

            x = self.profiles_current.profiles['rho(-)']
            xp = rhotop
            xp_old = self.rhotop if 'rhotop' in self.__dict__ else 0.9

            self.profiles_output.profiles['te(keV)'] = scale_profile_by_stretching(x,self.profiles_output.profiles['te(keV)'],xp,Ttop_keV,xp_old)
>>>>>>> 6947bb39

            self.profiles_output.profiles['ti(keV)'][:,0] = scale_profile_by_stretching(x,self.profiles_output.profiles['ti(keV)'][:,0],xp,Ttop_keV,xp_old)
            self.profiles_output.makeAllThermalIonsHaveSameTemp()

            self.profiles_output.profiles['ne(10^19/m^3)'] = scale_profile_by_stretching(x,self.profiles_output.profiles['ne(10^19/m^3)'],xp,netop_20*1E1,xp_old)
            self.profiles_output.enforceQuasineutrality()

            # ---------------------------------
            # Re-derive
            # ---------------------------------

            self.profiles_output.deriveQuantities()

            BetaN = self.profiles_output.derived['BetaN']

        if loopBetaN > 1:
            print('\t- Looping over BetaN:')
            print(f'\t\t* BetaN: {BetaNs}')
            print(f'\t\t* ptop_kPa: {ptop_kPas}')
            print(f'\t\t* wtop_psipol: {wtop_psipols}')

        # ---------------------------------
        # Store
        # ---------------------------------

        eped_results = {
            'ptop_kPa': ptop_kPa,
            'wtop_psipol': wtop_psipol,
            'Ttop_keV': Ttop_keV,
            'netop_20': netop_20,
            'neped_20': neped_20,
            'nesep_20': nesep_20,
            'rhotop': rhotop,
            'Tesep_keV': Tesep_keV,
        }

        for key in eped_results:
            print(f'\t\t- {key}: {eped_results[key]}')

        return eped_results

    def finalize(self):
        
        self.profiles_output.writeCurrentStatus(file=f"{self.folder_output}/input.gacode")

    def merge_parameters(self):
        # EPED beat does not modify the profiles grid or anything, so I can keep it fine
        pass
    
    def grab_output(self):

        isitfinished = self.maestro_instance.check(beat_check=self)

        if isitfinished:

            loaded_results =  np.load(f'{self.folder_output}/eped_results.npy', allow_pickle=True).item()

            profiles = PROFILEStools.PROFILES_GACODE(f'{self.folder_output}/input.gacode') if isitfinished else None
            
        else:

            loaded_results = None
            profiles = None

        return loaded_results, profiles

    def plot(self,  fn = None, counter = 0, full_plot = True):

        fig = fn.add_figure(label='EPED', tab_color=5)
        axs = fig.subplot_mosaic(
            """
            ABCDH
            AEFGI
            """
        )
        axs = [ ax for ax in axs.values() ]

        loaded_results, profiles = self.grab_output()

        profiles_current = PROFILEStools.PROFILES_GACODE(f'{self.folder}/input.gacode')

        profiles_current.plotRelevant(axs = axs, color = 'b', label = 'orig')
        
        if loaded_results is not None:
            profiles.plotRelevant(axs = axs, color = 'r', label = 'EPED')

            axs[1].axvline(loaded_results['rhotop'], color='k', ls='--',lw=2)
            axs[1].axhline(loaded_results['Ttop_keV'], color='k', ls='--',lw=2)

            axs[2].axvline(loaded_results['rhotop'], color='k', ls='--',lw=2)
            axs[2].axhline(loaded_results['netop_20'], color='k', ls='--',lw=2)

            axs[3].axvline(loaded_results['rhotop'], color='k', ls='--',lw=2)
            axs[3].axhline(loaded_results['ptop_kPa']*1E-3, color='k', ls='--',lw=2)

        GRAPHICStools.adjust_figure_layout(fig)

        msg = '\t\t- Plotting of EPED beat done'

        return msg

    def finalize_maestro(self):

        self.maestro_instance.final_p = self.profiles_output
        
        final_file = f'{self.maestro_instance.folder_output}/input.gacode_final'
        self.maestro_instance.final_p.writeCurrentStatus(file=final_file)
        print(f'\t\t- Final input.gacode saved to {IOtools.clipstr(final_file)}')

    # --------------------------------------------------------------------------------------------
    # Additional EPED utilities
    # --------------------------------------------------------------------------------------------
    def _inform(self):

        # From a previous EPED beat
        if 'neped_20' in self.maestro_instance.parameters_trans_beat:
            self.neped_20 = self.maestro_instance.parameters_trans_beat['neped_20']
            print(f"\t\t- Using previous neped_20: {self.neped_20}")

        # From a geqdsk initialization
        if 'kappa995' in self.maestro_instance.parameters_trans_beat:
            self.kappa995 = self.maestro_instance.parameters_trans_beat['kappa995']
            print(f"\t\t- Using previous kappa995: {self.kappa995}")
        
         # From a geqdsk initialization
        if 'delta995' in self.maestro_instance.parameters_trans_beat:
            self.delta995 = self.maestro_instance.parameters_trans_beat['delta995']
            print(f"\t\t- Using previous delta995: {self.delta995}")

    def _inform_save(self, eped_output = None):

        if eped_output is None:
            eped_output, _ = self.grab_output()

        self.maestro_instance.parameters_trans_beat['neped_20'] = eped_output['neped_20']

        print('\t\t- neped_20 saved for future beats')



def scale_profile_by_stretching(x,y,xp,yp,xp_old, plotYN=False):
    '''
    This code keeps the separatrix fixed, moves the top of the pedestal, fits pedestal and stretches the core
    xp: top of the pedestal
    '''

    # Fit new pedestal
    _, yped = FunctionalForms.pedestal_tanh(yp, y[-1], 1-xp, x=x)

    # Find old core
    ibc = np.argmin(np.abs(x-xp_old))
    xcore_old = x[:ibc+1]
    ycore_old = y[:ibc+1]

    # Find extension of new core
    ibc = np.argmin(np.abs(x-xp))
    xcore = x[:ibc+1]

    # Scale core
    ycore_new = ycore_old * yped[ibc] / ycore_old[-1]

    # Stretch old core into the new extension
    x_core_old_mod = xcore_old * xcore[-1] / xcore_old[-1]
    ycore_new = np.interp(xcore,x_core_old_mod,ycore_new)

    # Merge
    ynew = copy.deepcopy(y)
    ynew[:ibc+1] = ycore_new
    ynew[ibc+1:] = yped[ibc+1:]

    if plotYN:
        fig, ax = plt.subplots()
        ax.plot(x,y,'-o',color='b', label='old')
        ax.axvline(x=xp_old,color='b',ls='--')
        ax.plot(x,ynew,'-o',color='r',label='new')
        ax.axvline(x=xp,color='r',ls='--')
        ax.axhline(y=yp,color='r',ls='--')
        GRAPHICStools.addDenseAxis(ax)
        ax.set_xlabel('x'); ax.set_ylabel('y')
        ax.set_xlim([0,1]); ax.set_ylim(bottom=0)
        ax.legend()
    
        plt.show()


    return ynew<|MERGE_RESOLUTION|>--- conflicted
+++ resolved
@@ -112,23 +112,6 @@
         # Run NN
         # -------------------------------------------------------
 
-<<<<<<< HEAD
-        # psi_pol to rhoN
-        rhotop = np.interp(1-wtop_psipol,self.profiles_current.derived['psi_pol_n'],self.profiles_current.profiles['rho(-)'])
-        rhoped = np.interp(1-2*wtop_psipol/3,self.profiles_current.derived['psi_pol_n'],self.profiles_current.profiles['rho(-)'])
-
-        # Find ne at the top
-        # basically, we are finding Ytop such that the functional form goes through the Yped and Ysep
-        # this technically doesn't need to be done after the first time EPED is run, but I'm doing it now for completeness
-        pedestal_profile = lambda x, Y: FunctionalForms.pedestal_tanh(Y, 
-                                                        nesep_20, 
-                                                        1-rhotop, 
-                                                        x=x
-                                                        )[1]
-
-        n0, _ = curve_fit(pedestal_profile, [rhoped], [neped_20])
-        netop_20 = n0[0]
-=======
         BetaNs, ptop_kPas, wtop_psipols  = [], [], []
         for i in range(loopBetaN):
             print(f'\t\t- BetaN: {BetaN:.2f}')
@@ -168,7 +151,6 @@
             xp_old = self.rhotop if 'rhotop' in self.__dict__ else 0.9
 
             self.profiles_output.profiles['te(keV)'] = scale_profile_by_stretching(x,self.profiles_output.profiles['te(keV)'],xp,Ttop_keV,xp_old)
->>>>>>> 6947bb39
 
             self.profiles_output.profiles['ti(keV)'][:,0] = scale_profile_by_stretching(x,self.profiles_output.profiles['ti(keV)'][:,0],xp,Ttop_keV,xp_old)
             self.profiles_output.makeAllThermalIonsHaveSameTemp()
