--- conflicted
+++ resolved
@@ -293,17 +293,6 @@
     # Find extension of new core
     ibc = np.argmin(np.abs(x-xp))
     xcore = x[:ibc+1]
-<<<<<<< HEAD
-
-    # Stretch old core into the new extension, and scale it
-    #x_core_old_mod = xcore_old * xcore[-1] / xcore_old[-1]
-
-    x_core_old_mod = xcore_old * xp / xp_old
-    ycore_new = np.interp(xcore,x_core_old_mod,ycore_old) * yp / ycore_old[-1] #was yped[0]
-
-
-    # Merge
-=======
 
     # Scale core
     ycore_new = ycore_old * yped[ibc] / ycore_old[-1]
@@ -314,18 +303,11 @@
 
     # Merge
     ynew = copy.deepcopy(y)
->>>>>>> f0e76ae6
     ynew[:ibc+1] = ycore_new
     ynew[ibc+1:] = yped[ibc+1:]
 
     if plotYN:
         fig, ax = plt.subplots()
-<<<<<<< HEAD
-        ax.plot(x,y,'-o',label='old')
-        ax.axvline(xp_old, color='k', ls='-.',label="xp_old")
-        ax.plot(x,ynew,'-o',label='new')
-        ax.axvline(xp, color='k', ls='--',label="xp_new")
-=======
         ax.plot(x,y,'-o',color='b', label='old')
         ax.axvline(x=xp_old,color='b',ls='--')
         ax.plot(x,ynew,'-o',color='r',label='new')
@@ -334,7 +316,6 @@
         GRAPHICStools.addDenseAxis(ax)
         ax.set_xlabel('x'); ax.set_ylabel('y')
         ax.set_xlim([0,1]); ax.set_ylim(bottom=0)
->>>>>>> f0e76ae6
         ax.legend()
     
         plt.show()
